--- conflicted
+++ resolved
@@ -166,7 +166,6 @@
   }
 }
 
-<<<<<<< HEAD
 export class BundledCLI extends ValidationRule {
 
   private static readonly ALLOWED_LICENSES = [
@@ -242,8 +241,6 @@
   }
 }
 
-=======
->>>>>>> 2e0eb969
 /**
  * There must be a NOTICE file.
  */
