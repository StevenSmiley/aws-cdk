--- conflicted
+++ resolved
@@ -22,42 +22,6 @@
         }
       }
     },
-<<<<<<< HEAD
-    "Key961B73FD": {
-      "Type": "AWS::KMS::Key",
-      "Properties": {
-        "KeyPolicy": {
-          "Statement": [
-            {
-              "Action": "kms:*",
-              "Effect": "Allow",
-              "Principal": {
-                "AWS": {
-                  "Fn::Join": [
-                    "",
-                    [
-                      "arn:",
-                      {
-                        "Ref": "AWS::Partition"
-                      },
-                      ":iam::",
-                      {
-                        "Ref": "AWS::AccountId"
-                      },
-                      ":root"
-                    ]
-                  ]
-                }
-              },
-              "Resource": "*"
-            }
-          ],
-          "Version": "2012-10-17"
-        }
-      },
-      "UpdateReplacePolicy": "Delete",
-      "DeletionPolicy": "Delete"
-=======
     "RoleDefaultPolicy5FFB7DAB": {
       "Type": "AWS::IAM::Policy",
       "Properties": {
@@ -106,7 +70,6 @@
           }
         ]
       }
->>>>>>> 83323ac1
     },
     "DeliveryStreamServiceRole964EEBCC": {
       "Type": "AWS::IAM::Role",
