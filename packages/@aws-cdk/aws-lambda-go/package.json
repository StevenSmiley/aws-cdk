--- conflicted
+++ resolved
@@ -91,13 +91,7 @@
     "announce": false
   },
   "nozem": {
-<<<<<<< HEAD
     "ostools": ["docker"]
-=======
-    "ostools": [
-      "docker"
-    ]
->>>>>>> d94b9faf
   },
   "cdk-build": {
     "jest": true
