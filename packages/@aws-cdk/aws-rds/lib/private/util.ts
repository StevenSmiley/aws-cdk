--- conflicted
+++ resolved
@@ -1,17 +1,13 @@
 import * as iam from '@aws-cdk/aws-iam';
 import * as s3 from '@aws-cdk/aws-s3';
 import { CfnDeletionPolicy, CfnResource, RemovalPolicy } from '@aws-cdk/core';
-<<<<<<< HEAD
-import { Construct } from 'constructs';
-=======
->>>>>>> b16ea9fe
 import { DatabaseSecret } from '../database-secret';
 import { IEngine } from '../engine';
 import { Credentials } from '../props';
 
 // keep this import separate from other imports to reduce chance for merge conflicts with v2-main
 // eslint-disable-next-line no-duplicate-imports, import/order
-import { Construct } from '@aws-cdk/core';
+import { Construct } from 'constructs';
 
 /**
  * The default set of characters we exclude from generated passwords for database users.
