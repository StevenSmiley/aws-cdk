--- conflicted
+++ resolved
@@ -12,13 +12,8 @@
 import * as sqs from '@aws-cdk/aws-sqs';
 import { testDeprecated } from '@aws-cdk/cdk-build-tools';
 import * as cdk from '@aws-cdk/core';
-<<<<<<< HEAD
 import { Aspects, Lazy, Size } from '@aws-cdk/core';
-import { LAMBDA_RECOGNIZE_LAYER_VERSION } from '@aws-cdk/cx-api';
-=======
-import { Lazy, Size } from '@aws-cdk/core';
 import * as cxapi from '@aws-cdk/cx-api';
->>>>>>> 96d54df1
 import * as constructs from 'constructs';
 import * as _ from 'lodash';
 import * as lambda from '../lib';
@@ -1478,7 +1473,7 @@
 
   test('with feature flag, layer version is baked into function version', () => {
     // GIVEN
-    const app = new cdk.App({ context: { [LAMBDA_RECOGNIZE_LAYER_VERSION]: true } });
+    const app = new cdk.App({ context: { [cxapi.LAMBDA_RECOGNIZE_LAYER_VERSION]: true } });
     const stack = new cdk.Stack(app, 'TestStack');
     const bucket = new s3.Bucket(stack, 'Bucket');
     const code = new lambda.S3Code(bucket, 'ObjectKey');
@@ -2971,7 +2966,7 @@
 });
 
 test('FunctionVersionUpgrade adds new description to function', () => {
-  const app = new cdk.App({ context: { [LAMBDA_RECOGNIZE_LAYER_VERSION]: true } });
+  const app = new cdk.App({ context: { [cxapi.LAMBDA_RECOGNIZE_LAYER_VERSION]: true } });
   const stack = new cdk.Stack(app);
   new lambda.Function(stack, 'MyLambda', {
     code: new lambda.InlineCode('foo'),
@@ -2980,7 +2975,7 @@
     description: 'my description',
   });
 
-  Aspects.of(stack).add(new lambda.FunctionVersionUpgrade(LAMBDA_RECOGNIZE_LAYER_VERSION));
+  Aspects.of(stack).add(new lambda.FunctionVersionUpgrade(cxapi.LAMBDA_RECOGNIZE_LAYER_VERSION));
 
   Template.fromStack(stack).hasResource('AWS::Lambda::Function', {
     Properties:
