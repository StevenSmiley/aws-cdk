import * as iam from '@aws-cdk/aws-iam';
import * as firehose from '@aws-cdk/aws-kinesisfirehose';
import * as kms from '@aws-cdk/aws-kms';
import * as logs from '@aws-cdk/aws-logs';
import * as s3 from '@aws-cdk/aws-s3';
import * as cdk from '@aws-cdk/core';

/**
 * Possible compression options Kinesis Data Firehose can use to compress data on delivery.
 */
export class Compression {
  /**
   * gzip
   */
  public static readonly GZIP = new Compression('GZIP');

  /**
   * Hadoop-compatible Snappy
   */
  public static readonly HADOOP_SNAPPY = new Compression('HADOOP_SNAPPY');

  /**
   * Snappy
   */
  public static readonly SNAPPY = new Compression('Snappy');

  /**
   * ZIP
   */
  public static readonly ZIP = new Compression('ZIP');

  /**
   * Creates a new Compression instance with a custom value.
   */
  public static of(value: string): Compression {
    return new Compression(value);
  }

  /**
   * @param value the string value of the Compression.
   */
  private constructor(public readonly value: string) { }
}

/**
 * Options for S3 record backup of a delivery stream.
 */
export enum BackupMode {
  /**
   * All records are backed up.
   */
  ALL,

  /**
   * Only records that failed to deliver or transform are backed up.
   */
  FAILED,
}

/**
 * Logging related properties for a delivery stream destination.
 */
interface DestinationLoggingProps {
  /**
   * If true, log errors when data transformation or data delivery fails.
   *
   * If `logGroup` is provided, this will be implicitly set to `true`.
   *
   * @default true - errors are logged.
   */
  readonly logging?: boolean;

  /**
   * The CloudWatch log group where log streams will be created to hold error logs.
   *
   * @default - if `logging` is set to `true`, a log group will be created for you.
   */
  readonly logGroup?: logs.ILogGroup;
}

/**
 * Common properties for defining a backup, intermediary, or final S3 destination for a Kinesis Data Firehose delivery stream.
 */
export interface CommonDestinationS3Props {
  /**
   * The length of time that Firehose buffers incoming data before delivering
   * it to the S3 bucket.
   *
   * If bufferingInterval is specified, bufferingSize must also be specified.
   * Minimum: Duration.seconds(60)
   * Maximum: Duration.seconds(900)
   *
   * @default Duration.seconds(300)
   */
  readonly bufferingInterval?: cdk.Duration;

  /**
   * The size of the buffer that Kinesis Data Firehose uses for incoming data before
   * delivering it to the S3 bucket.
   *
   * If bufferingSize is specified, bufferingInterval must also be specified.
   * Minimum: Size.mebibytes(1)
   * Maximum: Size.mebibytes(128)
   *
   * @default Size.mebibytes(5)
   */
  readonly bufferingSize?: cdk.Size;

  /**
   * The type of compression that Kinesis Data Firehose uses to compress the data
   * that it delivers to the Amazon S3 bucket.
   *
   * The compression formats SNAPPY or ZIP cannot be specified for Amazon Redshift
   * destinations because they are not supported by the Amazon Redshift COPY operation
   * that reads from the S3 bucket.
   *
   * @default - UNCOMPRESSED
   */
  readonly compression?: Compression;

  /**
   * The AWS KMS key used to encrypt the data that it delivers to your Amazon S3 bucket.
   *
   * @default - Data is not encrypted.
   */
  readonly encryptionKey?: kms.IKey;

  /**
   * A prefix that Kinesis Data Firehose evaluates and adds to failed records before writing them to S3.
   *
   * This prefix appears immediately following the bucket name.
   * @see https://docs.aws.amazon.com/firehose/latest/dev/s3-prefixes.html
   *
   * @default "YYYY/MM/DD/HH"
   */
  readonly errorOutputPrefix?: string;

  /**
   * A prefix that Kinesis Data Firehose evaluates and adds to records before writing them to S3.
   *
   * This prefix appears immediately following the bucket name.
   * @see https://docs.aws.amazon.com/firehose/latest/dev/s3-prefixes.html
   *
   * @default "YYYY/MM/DD/HH"
   */
  readonly dataOutputPrefix?: string;
}

/**
 * Properties for defining an S3 backup destination.
 *
 * S3 backup is available for all destinations, regardless of whether the final destination is S3 or not.
 */
export interface DestinationS3BackupProps extends DestinationLoggingProps, CommonDestinationS3Props {
  /**
   * The S3 bucket that will store data and failed records.
   *
   * @default - If `backup` is set to `BackupMode.ALL` or `BackupMode.FAILED`, a bucket will be created for you.
   */
  readonly bucket?: s3.IBucket;

  /**
   * Indicates the mode by which incoming records should be backed up to S3, if any.
   *
   * If `backupBucket ` is provided, this will be implicitly set to `BackupMode.ALL`.
   *
   * @default - If `backupBucket` is provided, the default will be `BackupMode.ALL`. Otherwise,
   * source records are not backed up to S3.
  */
  readonly mode?: BackupMode;
}

/**
 * Generic properties for defining a delivery stream destination.
 */
export interface CommonDestinationProps extends DestinationLoggingProps {
  /**
   * The IAM role associated with this destination.
   *
   * Assumed by Kinesis Data Firehose to invoke processors and write to destinations
   *
   * @default - a role will be created with default permissions.
   */
  readonly role?: iam.IRole;

  /**
   * The data transformation that should be performed on the data before writing to the destination.
   *
   * @default - no data transformation will occur.
   */
<<<<<<< HEAD
  readonly processors?: firehose.IDataProcessor[];

  /**
   * The configuration for backing up source records to S3.
   *
   * @default - source records will not be backed up to S3.
   */
  readonly s3Backup?: DestinationS3BackupProps;
=======
  readonly processor?: firehose.IDataProcessor;
>>>>>>> 5fdb4b71
}<|MERGE_RESOLUTION|>--- conflicted
+++ resolved
@@ -188,8 +188,7 @@
    *
    * @default - no data transformation will occur.
    */
-<<<<<<< HEAD
-  readonly processors?: firehose.IDataProcessor[];
+  readonly processor?: firehose.IDataProcessor;
 
   /**
    * The configuration for backing up source records to S3.
@@ -197,7 +196,4 @@
    * @default - source records will not be backed up to S3.
    */
   readonly s3Backup?: DestinationS3BackupProps;
-=======
-  readonly processor?: firehose.IDataProcessor;
->>>>>>> 5fdb4b71
 }