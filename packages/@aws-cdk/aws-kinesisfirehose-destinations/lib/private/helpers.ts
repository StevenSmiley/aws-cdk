import * as iam from '@aws-cdk/aws-iam';
import * as firehose from '@aws-cdk/aws-kinesisfirehose';
<<<<<<< HEAD
import { CfnDeliveryStream } from '@aws-cdk/aws-kinesisfirehose';
=======
>>>>>>> 9efd800b
import * as kms from '@aws-cdk/aws-kms';
import * as logs from '@aws-cdk/aws-logs';
import * as s3 from '@aws-cdk/aws-s3';
import * as cdk from '@aws-cdk/core';
import { Construct, Node } from 'constructs';
import { DestinationS3BackupProps } from '../common';

export interface DestinationLoggingProps {
  /**
   * If true, log errors when data transformation or data delivery fails.
   *
   * If `logGroup` is provided, this will be implicitly set to `true`.
   *
   * @default true - errors are logged.
   */
  readonly logging?: boolean;

  /**
   * The CloudWatch log group where log streams will be created to hold error logs.
   *
   * @default - if `logging` is set to `true`, a log group will be created for you.
   */
  readonly logGroup?: logs.ILogGroup;

  /**
   * The IAM role associated with this destination.
   */
  readonly role: iam.IRole;

  /**
   * The ID of the stream that is created in the log group where logs will be placed.
   *
   * Must be unique within the log group, so should be different every time this function is called.
   */
  readonly streamId: string;
}

interface ConfigWithDependables {
  /**
   * Resources that were created by the sub-config creator that must be deployed before the delivery stream is deployed.
   */
  readonly dependables: cdk.IDependable[];
}

export interface DestinationLoggingConfig extends ConfigWithDependables {
  /**
   * Logging options that will be injected into the destination configuration.
   */
  readonly loggingOptions: firehose.CfnDeliveryStream.CloudWatchLoggingOptionsProperty;
}

export interface DestinationBackupConfig extends ConfigWithDependables {
  /**
   * S3 backup configuration that will be injected into the destination configuration.
   */
  readonly backupConfig: firehose.CfnDeliveryStream.S3DestinationConfigurationProperty;
}

export function createLoggingOptions(scope: Construct, props: DestinationLoggingProps): DestinationLoggingConfig | undefined {
  if (props.logging === false && props.logGroup) {
    throw new Error('logging cannot be set to false when logGroup is provided');
  }
  if (props.logging !== false || props.logGroup) {
    const logGroup = props.logGroup ?? Node.of(scope).tryFindChild('LogGroup') as logs.ILogGroup ?? new logs.LogGroup(scope, 'LogGroup');
    const logGroupGrant = logGroup.grantWrite(props.role);
    return {
      loggingOptions: {
        enabled: true,
        logGroupName: logGroup.logGroupName,
        logStreamName: logGroup.addStream(props.streamId).logStreamName,
      },
      dependables: [logGroupGrant],
    };
  }
  return undefined;
}

export function createBufferingHints(
  interval?: cdk.Duration,
  size?: cdk.Size,
): firehose.CfnDeliveryStream.BufferingHintsProperty | undefined {
  if (!interval && !size) {
    return undefined;
  }

  const intervalInSeconds = interval?.toSeconds() ?? 300;
  if (intervalInSeconds < 60 || intervalInSeconds > 900) {
    throw new Error(`Buffering interval must be between 60 and 900 seconds. Buffering interval provided was ${intervalInSeconds} seconds.`);
  }
  const sizeInMBs = size?.toMebibytes() ?? 5;
  if (sizeInMBs < 1 || sizeInMBs > 128) {
    throw new Error(`Buffering size must be between 1 and 128 MiBs. Buffering size provided was ${sizeInMBs} MiBs.`);
  }
  return { intervalInSeconds, sizeInMBs };
}

export function createEncryptionConfig(
  role: iam.IRole,
  encryptionKey?: kms.IKey,
): firehose.CfnDeliveryStream.EncryptionConfigurationProperty | undefined {
  encryptionKey?.grantEncryptDecrypt(role);
  return encryptionKey
    ? { kmsEncryptionConfig: { awskmsKeyArn: encryptionKey.keyArn } }
    : undefined;
}

export function createProcessingConfig(
  scope: Construct,
  role: iam.IRole,
  dataProcessor?: firehose.IDataProcessor,
): firehose.CfnDeliveryStream.ProcessingConfigurationProperty | undefined {
  return dataProcessor
    ? {
      enabled: true,
      processors: [renderDataProcessor(dataProcessor, scope, role)],
    }
    : undefined;
}

function renderDataProcessor(
  processor: firehose.IDataProcessor,
  scope: Construct,
  role: iam.IRole,
<<<<<<< HEAD
): CfnDeliveryStream.ProcessorProperty {
=======
): firehose.CfnDeliveryStream.ProcessorProperty {
>>>>>>> 9efd800b
  const processorConfig = processor.bind(scope, { role });
  const parameters = [{ parameterName: 'RoleArn', parameterValue: role.roleArn }];
  parameters.push(processorConfig.processorIdentifier);
  if (processor.props.bufferInterval) {
    parameters.push({ parameterName: 'BufferIntervalInSeconds', parameterValue: processor.props.bufferInterval.toSeconds().toString() });
  }
  if (processor.props.bufferSize) {
    parameters.push({ parameterName: 'BufferSizeInMBs', parameterValue: processor.props.bufferSize.toMebibytes().toString() });
  }
  if (processor.props.retries) {
    parameters.push({ parameterName: 'NumberOfRetries', parameterValue: processor.props.retries.toString() });
  }
  return {
    type: processorConfig.processorType,
    parameters,
  };
<<<<<<< HEAD
}

export function createBackupConfig(scope: Construct, role: iam.IRole, props?: DestinationS3BackupProps): DestinationBackupConfig | undefined {
  if (!props || (props.mode === undefined && !props.bucket)) {
    return undefined;
  }

  const bucket = props.bucket ?? new s3.Bucket(scope, 'BackupBucket');
  const bucketGrant = bucket.grantReadWrite(role);

  const { loggingOptions, dependables: loggingDependables } = createLoggingOptions(scope, {
    logging: props.logging,
    logGroup: props.logGroup,
    role,
    streamId: 'S3Backup',
  }) ?? {};

  return {
    backupConfig: {
      bucketArn: bucket.bucketArn,
      roleArn: role.roleArn,
      prefix: props.dataOutputPrefix,
      errorOutputPrefix: props.errorOutputPrefix,
      bufferingHints: createBufferingHints(props.bufferingInterval, props.bufferingSize),
      compressionFormat: props.compression?.value,
      encryptionConfiguration: createEncryptionConfig(role, props.encryptionKey),
      cloudWatchLoggingOptions: loggingOptions,
    },
    dependables: [bucketGrant, ...(loggingDependables ?? [])],
  };
=======
>>>>>>> 9efd800b
}<|MERGE_RESOLUTION|>--- conflicted
+++ resolved
@@ -1,9 +1,5 @@
 import * as iam from '@aws-cdk/aws-iam';
 import * as firehose from '@aws-cdk/aws-kinesisfirehose';
-<<<<<<< HEAD
-import { CfnDeliveryStream } from '@aws-cdk/aws-kinesisfirehose';
-=======
->>>>>>> 9efd800b
 import * as kms from '@aws-cdk/aws-kms';
 import * as logs from '@aws-cdk/aws-logs';
 import * as s3 from '@aws-cdk/aws-s3';
@@ -127,11 +123,7 @@
   processor: firehose.IDataProcessor,
   scope: Construct,
   role: iam.IRole,
-<<<<<<< HEAD
-): CfnDeliveryStream.ProcessorProperty {
-=======
 ): firehose.CfnDeliveryStream.ProcessorProperty {
->>>>>>> 9efd800b
   const processorConfig = processor.bind(scope, { role });
   const parameters = [{ parameterName: 'RoleArn', parameterValue: role.roleArn }];
   parameters.push(processorConfig.processorIdentifier);
@@ -148,7 +140,6 @@
     type: processorConfig.processorType,
     parameters,
   };
-<<<<<<< HEAD
 }
 
 export function createBackupConfig(scope: Construct, role: iam.IRole, props?: DestinationS3BackupProps): DestinationBackupConfig | undefined {
@@ -179,6 +170,4 @@
     },
     dependables: [bucketGrant, ...(loggingDependables ?? [])],
   };
-=======
->>>>>>> 9efd800b
 }