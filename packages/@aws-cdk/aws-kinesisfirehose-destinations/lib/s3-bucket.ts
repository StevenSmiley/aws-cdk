import * as iam from '@aws-cdk/aws-iam';
import * as firehose from '@aws-cdk/aws-kinesisfirehose';
import * as s3 from '@aws-cdk/aws-s3';
import { Duration, Size } from '@aws-cdk/core';
import { Construct } from 'constructs';
<<<<<<< HEAD
import { Compression, DestinationProps } from './common';
import { createBufferingHints, createLoggingOptions } from './private/helpers';
=======
import { CommonDestinationProps, Compression } from './common';
import { createLoggingOptions } from './private/helpers';
>>>>>>> 645d59be

/**
 * Props for defining an S3 destination of a Kinesis Data Firehose delivery stream.
 */
export interface S3BucketProps extends CommonDestinationProps {
  /**
   * The length of time that Firehose buffers incoming data before delivering
   * it to the S3 bucket.
   *
   * If bufferingInterval is specified, bufferingSize must also be specified.
   * Minimum: Duration.seconds(60)
   * Maximum: Duration.seconds(900)
   *
   * @default Duration.seconds(300)
   */
  readonly bufferingInterval?: Duration;

  /**
   * The size of the buffer that Kinesis Data Firehose uses for incoming data before
   * delivering it to the S3 bucket.
   *
   * If bufferingSize is specified, bufferingInterval must also be specified.
   * Minimum: Size.mebibytes(1)
   * Maximum: Size.mebibytes(128)
   *
   * @default Size.mebibytes(5)
   */
  readonly bufferingSize?: Size;

  /**
   * The type of compression that Kinesis Data Firehose uses to compress the data
   * that it delivers to the Amazon S3 bucket.
   *
   * The compression formats SNAPPY or ZIP cannot be specified for Amazon Redshift
   * destinations because they are not supported by the Amazon Redshift COPY operation
   * that reads from the S3 bucket.
   *
   * @default - UNCOMPRESSED
   */
  readonly compression?: Compression;

  /**
   * A prefix that Kinesis Data Firehose evaluates and adds to failed records before writing them to S3.
   *
   * This prefix appears immediately following the bucket name.
   * @see https://docs.aws.amazon.com/firehose/latest/dev/s3-prefixes.html
   *
   * @default "YYYY/MM/DD/HH"
   */
  readonly errorOutputPrefix?: string;

  /**
   * A prefix that Kinesis Data Firehose evaluates and adds to records before writing them to S3.
   *
   * This prefix appears immediately following the bucket name.
   * @see https://docs.aws.amazon.com/firehose/latest/dev/s3-prefixes.html
   *
   * @default "YYYY/MM/DD/HH"
   */
  readonly prefix?: string;
}

/**
 * An S3 bucket destination for data from a Kinesis Data Firehose delivery stream.
 */
export class S3Bucket implements firehose.IDestination {
  constructor(private readonly bucket: s3.IBucket, private readonly props: S3BucketProps = {}) { }

  bind(scope: Construct, _options: firehose.DestinationBindOptions): firehose.DestinationConfig {
    const role = this.props.role ?? new iam.Role(scope, 'S3 Destination Role', {
      assumedBy: new iam.ServicePrincipal('firehose.amazonaws.com'),
    });

    const bucketGrant = this.bucket.grantReadWrite(role);

    const { loggingOptions, dependables: loggingDependables } = createLoggingOptions(
      scope,
      {
        logging: this.props.logging,
        logGroup: this.props.logGroup,
        role,
        streamId: 'S3Destination',
      },
    ) ?? {};

    return {
      extendedS3DestinationConfiguration: {
        cloudWatchLoggingOptions: loggingOptions,
        roleArn: role.roleArn,
        bufferingHints: createBufferingHints(this.props.bufferingInterval, this.props.bufferingSize),
        bucketArn: this.bucket.bucketArn,
        compressionFormat: this.props.compression?.value,
        errorOutputPrefix: this.props.errorOutputPrefix,
        prefix: this.props.prefix,
      },
      dependables: [bucketGrant, ...(loggingDependables ?? [])],
    };
  }
}<|MERGE_RESOLUTION|>--- conflicted
+++ resolved
@@ -3,13 +3,8 @@
 import * as s3 from '@aws-cdk/aws-s3';
 import { Duration, Size } from '@aws-cdk/core';
 import { Construct } from 'constructs';
-<<<<<<< HEAD
-import { Compression, DestinationProps } from './common';
+import { CommonDestinationProps, Compression } from './common';
 import { createBufferingHints, createLoggingOptions } from './private/helpers';
-=======
-import { CommonDestinationProps, Compression } from './common';
-import { createLoggingOptions } from './private/helpers';
->>>>>>> 645d59be
 
 /**
  * Props for defining an S3 destination of a Kinesis Data Firehose delivery stream.
