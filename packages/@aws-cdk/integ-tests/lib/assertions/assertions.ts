--- conflicted
+++ resolved
@@ -1,13 +1,6 @@
-<<<<<<< HEAD
 import { CustomResource, CfnOutput } from '@aws-cdk/core';
-import { Construct } from 'constructs';
 import { ExpectedResult, ActualResult } from './common';
 import { AssertionRequest, AssertionsProvider, ASSERT_RESOURCE_TYPE } from './providers';
-=======
-import { CustomResource } from '@aws-cdk/core';
-import { IAssertion } from './deploy-assert';
-import { AssertionRequest, AssertionsProvider, ASSERT_RESOURCE_TYPE, AssertionType } from './providers';
->>>>>>> a6ecc0e7
 
 // keep this import separate from other imports to reduce chance for merge conflicts with v2-main
 // eslint-disable-next-line no-duplicate-imports, import/order
@@ -44,14 +37,10 @@
  * Construct that creates a CustomResource to assert that two
  * values are equal
  */
-<<<<<<< HEAD
-export class EqualsAssertion extends CoreConstruct {
+export class EqualsAssertion extends Construct {
   /**
    * The result of the assertion
    */
-=======
-export class EqualsAssertion extends Construct implements IAssertion {
->>>>>>> a6ecc0e7
   public readonly result: string;
 
   constructor(scope: Construct, id: string, props: EqualsAssertionProps) {
