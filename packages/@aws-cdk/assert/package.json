{
  "name": "@aws-cdk/assert",
  "version": "0.0.0",
  "private": true,
  "description": "An assertion library for use with CDK Apps",
  "main": "lib/index.js",
  "types": "lib/index.d.ts",
  "scripts": {
    "build": "cdk-build",
    "watch": "cdk-watch",
    "lint": "cdk-lint",
    "test": "cdk-test",
    "pkglint": "pkglint -f",
    "package": "cdk-package",
    "build+test+package": "yarn build+test && yarn package",
    "build+test": "yarn build && yarn test"
  },
  "author": {
    "name": "Amazon Web Services",
    "url": "https://aws.amazon.com",
    "organization": true
  },
  "license": "Apache-2.0",
  "devDependencies": {
    "@types/jest": "^26.0.21",
    "cdk-build-tools": "0.0.0",
    "jest": "^26.6.3",
    "pkglint": "0.0.0",
    "ts-jest": "^26.5.4"
  },
  "dependencies": {
    "@aws-cdk/cloud-assembly-schema": "0.0.0",
    "@aws-cdk/cloudformation-diff": "0.0.0",
    "@aws-cdk/core": "0.0.0",
    "@aws-cdk/cx-api": "0.0.0",
<<<<<<< HEAD
    "constructs": "10.0.0-pre.5"
  },
  "peerDependencies": {
    "@aws-cdk/core": "0.0.0",
    "constructs": "10.0.0-pre.5",
=======
    "constructs": "^10.0.0"
  },
  "peerDependencies": {
    "@aws-cdk/core": "0.0.0",
    "constructs": "^10.0.0",
>>>>>>> 20c87a73
    "jest": "^26.6.3"
  },
  "repository": {
    "url": "https://github.com/aws/aws-cdk.git",
    "type": "git",
    "directory": "packages/@aws-cdk/assert"
  },
  "keywords": [
    "aws",
    "cdk"
  ],
  "homepage": "https://github.com/aws/aws-cdk",
  "engines": {
    "node": ">= 10.13.0 <13 || >=13.7.0"
  },
  "stability": "experimental",
  "maturity": "experimental",
  "cdk-build": {
    "jest": true
  },
  "publishConfig": {
    "tag": "latest"
  }
}<|MERGE_RESOLUTION|>--- conflicted
+++ resolved
@@ -33,19 +33,11 @@
     "@aws-cdk/cloudformation-diff": "0.0.0",
     "@aws-cdk/core": "0.0.0",
     "@aws-cdk/cx-api": "0.0.0",
-<<<<<<< HEAD
-    "constructs": "10.0.0-pre.5"
-  },
-  "peerDependencies": {
-    "@aws-cdk/core": "0.0.0",
-    "constructs": "10.0.0-pre.5",
-=======
     "constructs": "^10.0.0"
   },
   "peerDependencies": {
     "@aws-cdk/core": "0.0.0",
     "constructs": "^10.0.0",
->>>>>>> 20c87a73
     "jest": "^26.6.3"
   },
   "repository": {
