--- conflicted
+++ resolved
@@ -1,9 +1,4 @@
-<<<<<<< HEAD
 import { Capture, Match, Template } from '@aws-cdk/assertions';
-=======
-import { anything, arrayWith, Capture, deepObjectLike, objectLike } from '@aws-cdk/assert-internal';
-import '@aws-cdk/assert-internal/jest';
->>>>>>> 9309de4c
 import * as ccommit from '@aws-cdk/aws-codecommit';
 import { CodeCommitTrigger, GitHubTrigger } from '@aws-cdk/aws-codepipeline-actions';
 import * as ecr from '@aws-cdk/aws-ecr';
@@ -109,21 +104,21 @@
   });
 
   expect(pipelineStack).toHaveResourceLike('AWS::CodePipeline::Pipeline', {
-    Stages: arrayWith({
-      Name: 'Source',
-      Actions: [
-        objectLike({
-          Configuration: objectLike({
-            RepositoryName: { Ref: anything() },
-          }),
-          Name: deepObjectLike({
+    Stages: Match.arrayWith([{
+      Name: 'Source',
+      Actions: [
+        Match.objectLike({
+          Configuration: Match.objectLike({
+            RepositoryName: { Ref: Match.anyValue() },
+          }),
+          Name: Match.objectLike({
             'Fn::Join': [
               '_',
               {
                 'Fn::Split': [
                   '/',
                   {
-                    Ref: anything(),
+                    Ref: Match.anyValue(),
                   },
                 ],
               },
@@ -131,7 +126,7 @@
           }),
         }),
       ],
-    }),
+    }]),
   });
 });
 
